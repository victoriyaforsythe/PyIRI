--- conflicted
+++ resolved
@@ -2,16 +2,12 @@
 All notable changes to this project are documented in this file. This project
 adheres to [Semantic Versioning](https://semver.org/).
 
-<<<<<<< HEAD
-## 0.0.5 (MM-DD-2025)
+## 0.0.5 (XX-XX-2025)
 * Added a new capability to do the Apex coordinate transformation without ApexPy
 * Added unit tests for Apex_library
-=======
-## 0.0.5 (XX-XX-2025)
 * Corrected foEs interpolation method and updated test data and example figures.
 * Deprecated `output_quartiles` argument in `read_ccir_ursi_coeff()` and replaced it with `output_deciles` (functionality is unchanged).
 * Some typo fixes
->>>>>>> 83c93eec
 
 ## 0.0.4 (06-04-2025)
 * Limit to the peaks of density is set so it doesn't go negative anywhere
