--- conflicted
+++ resolved
@@ -2,12 +2,7 @@
 # Distribution statement A. Approved for public release. Distribution is
 # unlimited.
 #      This work was supported by the Office of Naval Research
-<<<<<<< HEAD
 # #####################################################
-from scipy import interpolate
-=======
-# #############################################################################
->>>>>>> dfcddae0
 import numpy as np
 import os
 from scipy import interpolate
