--- conflicted
+++ resolved
@@ -2,12 +2,7 @@
 # Distribution statement A. Approved for public release. Distribution is
 # unlimited.
 #      This work was supported by the Office of Naval Research
-<<<<<<< HEAD
 # ########################################################
-from fortranformat import FortranRecordReader
-=======
-# #############################################################################
->>>>>>> dfcddae0
 import datetime as dt
 from fortranformat import FortranRecordReader
 import igrf_library as igrf
